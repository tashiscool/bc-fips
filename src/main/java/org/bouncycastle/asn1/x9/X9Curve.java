--- conflicted
+++ resolved
@@ -1,166 +1,3 @@
-<<<<<<< HEAD
-package org.bouncycastle.asn1.x9;
-
-import java.math.BigInteger;
-
-import org.bouncycastle.asn1.ASN1EncodableVector;
-import org.bouncycastle.asn1.ASN1Integer;
-import org.bouncycastle.asn1.ASN1Object;
-import org.bouncycastle.asn1.ASN1ObjectIdentifier;
-import org.bouncycastle.asn1.ASN1OctetString;
-import org.bouncycastle.asn1.ASN1Primitive;
-import org.bouncycastle.asn1.ASN1Sequence;
-import org.bouncycastle.asn1.DERBitString;
-import org.bouncycastle.asn1.DERSequence;
-import org.bouncycastle.math.ec.ECCurve;
-
-/**
- * ASN.1 def for Elliptic-Curve Curve structure. See
- * X9.62, for further details.
- */
-public class X9Curve
-    extends ASN1Object
-    implements X9ObjectIdentifiers
-{
-    private ECCurve     curve;
-    private byte[]      seed;
-    private ASN1ObjectIdentifier fieldIdentifier = null;
-
-    public X9Curve(
-        ECCurve     curve)
-    {
-        this.curve = curve;
-        this.seed = null;
-        setFieldIdentifier();
-    }
-
-    public X9Curve(
-        ECCurve     curve,
-        byte[]      seed)
-    {
-        this.curve = curve;
-        this.seed = seed;
-        setFieldIdentifier();
-    }
-
-    public X9Curve(
-        X9FieldID     fieldID,
-        ASN1Sequence  seq)
-    {
-        fieldIdentifier = fieldID.getIdentifier();
-        if (fieldIdentifier.equals(prime_field))
-        {
-            BigInteger      p = ((ASN1Integer)fieldID.getParameters()).getValue();
-            X9FieldElement  x9A = new X9FieldElement(p, (ASN1OctetString)seq.getObjectAt(0));
-            X9FieldElement  x9B = new X9FieldElement(p, (ASN1OctetString)seq.getObjectAt(1));
-            curve = new ECCurve.Fp(p, x9A.getValue().toBigInteger(), x9B.getValue().toBigInteger());
-        }
-        else
-        {
-            if (fieldIdentifier.equals(characteristic_two_field)) 
-            {
-                // Characteristic two field
-                ASN1Sequence parameters = ASN1Sequence.getInstance(fieldID.getParameters());
-                int m = ((ASN1Integer)parameters.getObjectAt(0)).getValue().
-                    intValue();
-                ASN1ObjectIdentifier representation
-                    = (ASN1ObjectIdentifier)parameters.getObjectAt(1);
-
-                int k1 = 0;
-                int k2 = 0;
-                int k3 = 0;
-                if (representation.equals(tpBasis)) 
-                {
-                    // Trinomial basis representation
-                    k1 = ((ASN1Integer)parameters.getObjectAt(2)).getValue().
-                        intValue();
-                }
-                else 
-                {
-                    // Pentanomial basis representation
-                    ASN1Sequence pentanomial
-                        = ASN1Sequence.getInstance(parameters.getObjectAt(2));
-                    k1 = ((ASN1Integer)pentanomial.getObjectAt(0)).getValue().
-                        intValue();
-                    k2 = ((ASN1Integer)pentanomial.getObjectAt(1)).getValue().
-                        intValue();
-                    k3 = ((ASN1Integer)pentanomial.getObjectAt(2)).getValue().
-                        intValue();
-                }
-                X9FieldElement x9A = new X9FieldElement(m, k1, k2, k3, (ASN1OctetString)seq.getObjectAt(0));
-                X9FieldElement x9B = new X9FieldElement(m, k1, k2, k3, (ASN1OctetString)seq.getObjectAt(1));
-                // TODO Is it possible to get the order (n) and cofactor(h) too?
-                curve = new ECCurve.F2m(m, k1, k2, k3, x9A.getValue().toBigInteger(), x9B.getValue().toBigInteger());
-            }
-        }
-
-        if (seq.size() == 3)
-        {
-            seed = ((DERBitString)seq.getObjectAt(2)).getBytes();
-        }
-    }
-
-    private void setFieldIdentifier()
-    {
-        if (curve instanceof ECCurve.Fp)
-        {
-            fieldIdentifier = prime_field;
-        }
-        else if (curve instanceof ECCurve.F2m)
-        {
-            fieldIdentifier = characteristic_two_field;
-        }
-        else
-        {
-            throw new IllegalArgumentException("This type of ECCurve is not "
-                    + "implemented");
-        }
-    }
-
-    public ECCurve  getCurve()
-    {
-        return curve;
-    }
-
-    public byte[]   getSeed()
-    {
-        return seed;
-    }
-
-    /**
-     * Produce an object suitable for an ASN1OutputStream.
-     * <pre>
-     *  Curve ::= SEQUENCE {
-     *      a               FieldElement,
-     *      b               FieldElement,
-     *      seed            BIT STRING      OPTIONAL
-     *  }
-     * </pre>
-     */
-    public ASN1Primitive toASN1Primitive()
-    {
-        ASN1EncodableVector v = new ASN1EncodableVector();
-
-        if (fieldIdentifier.equals(prime_field)) 
-        { 
-            v.add(new X9FieldElement(curve.getA()).toASN1Primitive());
-            v.add(new X9FieldElement(curve.getB()).toASN1Primitive());
-        } 
-        else if (fieldIdentifier.equals(characteristic_two_field)) 
-        {
-            v.add(new X9FieldElement(curve.getA()).toASN1Primitive());
-            v.add(new X9FieldElement(curve.getB()).toASN1Primitive());
-        }
-
-        if (seed != null)
-        {
-            v.add(new DERBitString(seed));
-        }
-
-        return new DERSequence(v);
-    }
-}
-=======
 package org.bouncycastle.asn1.x9;
 
 import java.math.BigInteger;
@@ -321,5 +158,4 @@
 
         return new DERSequence(v);
     }
-}
->>>>>>> 71ddb703
+}